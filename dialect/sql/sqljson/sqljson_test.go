// Copyright 2019-present Facebook Inc. All rights reserved.
// This source code is licensed under the Apache 2.0 license found
// in the LICENSE file in the root directory of this source tree.

package sqljson_test

import (
	"strconv"
	"testing"

	"entgo.io/ent/dialect"
	"entgo.io/ent/dialect/sql"
	"entgo.io/ent/dialect/sql/sqljson"
	"github.com/stretchr/testify/require"
)

func TestWritePath(t *testing.T) {
	tests := []struct {
		input     sql.Querier
		wantQuery string
		wantArgs  []interface{}
	}{
		{
			input: sql.Dialect(dialect.Postgres).
				Select("*").
				From(sql.Table("users")).
				Where(sqljson.ValueEQ("a", 1, sqljson.Path("b", "c", "[1]", "d"), sqljson.Cast("int"))),
			wantQuery: `SELECT * FROM "users" WHERE ("a"->'b'->'c'->1->>'d')::int = $1`,
			wantArgs:  []interface{}{1},
		},
		{
			input: sql.Dialect(dialect.MySQL).
				Select("*").
				From(sql.Table("users")).
				Where(sqljson.ValueEQ("a", "a", sqljson.DotPath("b.c[1].d"))),
			wantQuery: "SELECT * FROM `users` WHERE JSON_EXTRACT(`a`, \"$.b.c[1].d\") = ?",
			wantArgs:  []interface{}{"a"},
		},
		{
			input: sql.Dialect(dialect.MySQL).
				Select("*").
				From(sql.Table("users")).
				Where(sqljson.ValueEQ("a", "a", sqljson.DotPath("b.\"c[1]\".d[1][2].e"))),
			wantQuery: "SELECT * FROM `users` WHERE JSON_EXTRACT(`a`, \"$.b.\"c[1]\".d[1][2].e\") = ?",
			wantArgs:  []interface{}{"a"},
		},
		{
			input: sql.Select("*").
				From(sql.Table("test")).
				Where(sqljson.HasKey("j", sqljson.DotPath("a.*.c"))),
			wantQuery: "SELECT * FROM `test` WHERE JSON_EXTRACT(`j`, \"$.a.*.c\") IS NOT NULL",
		},
		{
			input: sql.Select("*").
				From(sql.Table("test")).
				Where(sqljson.HasKey("j", sqljson.DotPath("a.*.c"))),
			wantQuery: "SELECT * FROM `test` WHERE JSON_EXTRACT(`j`, \"$.a.*.c\") IS NOT NULL",
		},
		{
			input: sql.Dialect(dialect.SQLite).
				Select("*").
				From(sql.Table("test")).
				Where(sqljson.HasKey("j", sqljson.DotPath("attributes[1].body"))),
			wantQuery: "SELECT * FROM `test` WHERE (JSON_EXTRACT(`j`, \"$.attributes[1].body\") IS NOT NULL OR JSON_TYPE(`j`, \"$.attributes[1].body\") = 'null')",
		},
		{
			input: sql.Dialect(dialect.SQLite).
				Select("*").
				From(sql.Table("test")).
				Where(sqljson.HasKey("j", sqljson.DotPath("a.*.c"))),
			wantQuery: "SELECT * FROM `test` WHERE (JSON_EXTRACT(`j`, \"$.a.*.c\") IS NOT NULL OR JSON_TYPE(`j`, \"$.a.*.c\") = 'null')",
		},
		{
			input: sql.Dialect(dialect.SQLite).
				Select("*").
				From(sql.Table("test")).
				Where(
					sql.And(
						sql.GT("id", 100),
						sqljson.HasKey("j", sqljson.DotPath("a.*.c")),
						sql.EQ("active", true),
					),
				),
			wantQuery: "SELECT * FROM `test` WHERE `id` > ? AND (JSON_EXTRACT(`j`, \"$.a.*.c\") IS NOT NULL OR JSON_TYPE(`j`, \"$.a.*.c\") = 'null') AND `active` = ?",
			wantArgs:  []interface{}{100, true},
		},
		{
			input: sql.Dialect(dialect.Postgres).
				Select("*").
				From(sql.Table("test")).
				Where(sql.And(
					sql.EQ("e", 10),
					sqljson.ValueEQ("a", 1, sqljson.DotPath("b.c")),
				)),
			wantQuery: `SELECT * FROM "test" WHERE "e" = $1 AND ("a"->'b'->>'c')::int = $2`,
			wantArgs:  []interface{}{10, 1},
		},
		{
			input: sql.Dialect(dialect.MySQL).
				Select("*").
				From(sql.Table("users")).
				Where(sqljson.ValueEQ("a", "a", sqljson.Path("b", "c", "[1]", "d"), sqljson.Unquote(true))),
			wantQuery: "SELECT * FROM `users` WHERE JSON_UNQUOTE(JSON_EXTRACT(`a`, \"$.b.c[1].d\")) = ?",
			wantArgs:  []interface{}{"a"},
		},
		{
			input: sql.Dialect(dialect.Postgres).
				Select("*").
				From(sql.Table("users")).
				Where(sqljson.ValueEQ("a", "a", sqljson.Path("b", "c", "[1]", "d"), sqljson.Unquote(true))),
			wantQuery: `SELECT * FROM "users" WHERE "a"->'b'->'c'->1->>'d' = $1`,
			wantArgs:  []interface{}{"a"},
		},
		{
			input: sql.Dialect(dialect.Postgres).
				Select("*").
				From(sql.Table("users")).
				Where(sqljson.ValueEQ("a", 1, sqljson.Path("b", "c", "[1]", "d"), sqljson.Cast("int"))),
			wantQuery: `SELECT * FROM "users" WHERE ("a"->'b'->'c'->1->>'d')::int = $1`,
			wantArgs:  []interface{}{1},
		},
		{
			input: sql.Dialect(dialect.Postgres).
				Select("*").
				From(sql.Table("users")).
				Where(
					sql.Or(
						sqljson.ValueNEQ("a", 1, sqljson.Path("b")),
						sqljson.ValueGT("a", 1, sqljson.Path("c")),
						sqljson.ValueGTE("a", 1.1, sqljson.Path("d")),
						sqljson.ValueLT("a", 1, sqljson.Path("e")),
						sqljson.ValueLTE("a", 1, sqljson.Path("f")),
					),
				),
			wantQuery: `SELECT * FROM "users" WHERE ("a"->>'b')::int <> $1 OR ("a"->>'c')::int > $2 OR ("a"->>'d')::float >= $3 OR ("a"->>'e')::int < $4 OR ("a"->>'f')::int <= $5`,
			wantArgs:  []interface{}{1, 1, 1.1, 1, 1},
		},
		{
			input: sql.Dialect(dialect.Postgres).
				Select("*").
				From(sql.Table("users")).
				Where(sqljson.LenEQ("a", 1)),
			wantQuery: `SELECT * FROM "users" WHERE JSONB_ARRAY_LENGTH("a") = $1`,
			wantArgs:  []interface{}{1},
		},
		{
			input: sql.Dialect(dialect.MySQL).
				Select("*").
				From(sql.Table("users")).
				Where(sqljson.LenEQ("a", 1)),
			wantQuery: "SELECT * FROM `users` WHERE JSON_LENGTH(`a`, \"$\") = ?",
			wantArgs:  []interface{}{1},
		},
		{
			input: sql.Dialect(dialect.SQLite).
				Select("*").
				From(sql.Table("users")).
				Where(sqljson.LenEQ("a", 1)),
			wantQuery: "SELECT * FROM `users` WHERE JSON_ARRAY_LENGTH(`a`, \"$\") = ?",
			wantArgs:  []interface{}{1},
		},
		{
			input: sql.Dialect(dialect.SQLite).
				Select("*").
				From(sql.Table("users")).
				Where(
					sql.Or(
						sqljson.LenGT("a", 1, sqljson.Path("b")),
						sqljson.LenGTE("a", 1, sqljson.Path("c")),
						sqljson.LenLT("a", 1, sqljson.Path("d")),
						sqljson.LenLTE("a", 1, sqljson.Path("e")),
					),
				),
			wantQuery: "SELECT * FROM `users` WHERE JSON_ARRAY_LENGTH(`a`, \"$.b\") > ? OR JSON_ARRAY_LENGTH(`a`, \"$.c\") >= ? OR JSON_ARRAY_LENGTH(`a`, \"$.d\") < ? OR JSON_ARRAY_LENGTH(`a`, \"$.e\") <= ?",
			wantArgs:  []interface{}{1, 1, 1, 1},
		},
		{
			input: sql.Dialect(dialect.MySQL).
				Select("*").
				From(sql.Table("users")).
				Where(sqljson.ValueContains("tags", "foo")),
			wantQuery: "SELECT * FROM `users` WHERE JSON_CONTAINS(`tags`, ?, \"$\") = ?",
			wantArgs:  []interface{}{"\"foo\"", 1},
		},
		{
			input: sql.Dialect(dialect.MySQL).
				Select("*").
				From(sql.Table("users")).
				Where(sqljson.ValueContains("tags", 1, sqljson.Path("a"))),
			wantQuery: "SELECT * FROM `users` WHERE JSON_CONTAINS(`tags`, ?, \"$.a\") = ?",
			wantArgs:  []interface{}{"1", 1},
		},
		{
			input: sql.Dialect(dialect.SQLite).
				Select("*").
				From(sql.Table("users")).
				Where(sqljson.ValueContains("tags", "foo")),
			wantQuery: "SELECT * FROM `users` WHERE EXISTS(SELECT * FROM JSON_EACH(`tags`, \"$\") WHERE `value` = ?)",
			wantArgs:  []interface{}{"foo"},
		},
		{
			input: sql.Dialect(dialect.SQLite).
				Select("*").
				From(sql.Table("users")).
				Where(sqljson.ValueContains("tags", 1, sqljson.Path("a"))),
			wantQuery: "SELECT * FROM `users` WHERE EXISTS(SELECT * FROM JSON_EACH(`tags`, \"$.a\") WHERE `value` = ?)",
			wantArgs:  []interface{}{1},
		},
		{
			input: sql.Dialect(dialect.Postgres).
				Select("*").
				From(sql.Table("users")).
				Where(sqljson.ValueContains("tags", "foo")),
			wantQuery: "SELECT * FROM \"users\" WHERE \"tags\" @> $1",
			wantArgs:  []interface{}{"\"foo\""},
		},
		{
			input: sql.Dialect(dialect.Postgres).
				Select("*").
				From(sql.Table("users")).
				Where(sqljson.ValueContains("tags", 1, sqljson.Path("a"))),
			wantQuery: "SELECT * FROM \"users\" WHERE (\"tags\"->'a')::jsonb @> $1",
			wantArgs:  []interface{}{"1"},
		},
		{
			input: sql.Dialect(dialect.Postgres).
				Select("*").
				From(sql.Table("users")).
<<<<<<< HEAD
				Where(sqljson.ValueIsNull("c", sqljson.Path("a"))),
			wantQuery: `SELECT * FROM "users" WHERE ("c"->'a')::jsonb = 'null'::jsonb`,
=======
				Where(sqljson.StrValueContains("a", "substr", sqljson.Path("b", "c", "[1]", "d"))),
			wantQuery: `SELECT * FROM "users" WHERE "a"->'b'->'c'->1->>'d' LIKE $1`,
			wantArgs:  []interface{}{"%substr%"},
>>>>>>> f9e2609e
		},
		{
			input: sql.Dialect(dialect.MySQL).
				Select("*").
				From(sql.Table("users")).
<<<<<<< HEAD
				Where(sqljson.ValueIsNull("c", sqljson.Path("a"))),
			wantQuery: "SELECT * FROM `users` WHERE JSON_CONTAINS(`c`, 'null', \"$.a\")",
=======
				Where(sqljson.StrValueContains("a", "substr", sqljson.Path("b", "c", "[1]", "d"))),
			wantQuery: "SELECT * FROM `users` WHERE JSON_UNQUOTE(JSON_EXTRACT(`a`, \"$.b.c[1].d\")) LIKE ?",
			wantArgs:  []interface{}{"%substr%"},
>>>>>>> f9e2609e
		},
		{
			input: sql.Dialect(dialect.SQLite).
				Select("*").
				From(sql.Table("users")).
<<<<<<< HEAD
				Where(sqljson.ValueIsNull("c", sqljson.Path("a"))),
			wantQuery: "SELECT * FROM `users` WHERE JSON_TYPE(`c`, \"$.a\") = 'null'",
=======
				Where(sqljson.StrValueContains("a", "substr", sqljson.Path("b", "c", "[1]", "d"))),
			wantQuery: "SELECT * FROM `users` WHERE JSON_EXTRACT(`a`, \"$.b.c[1].d\") LIKE ?",
			wantArgs:  []interface{}{"%substr%"},
		},
		{
			input: sql.Dialect(dialect.Postgres).
				Select("*").
				From(sql.Table("users")).
				Where(sqljson.StrValueHasPrefix("a", "substr", sqljson.Path("b", "c", "[1]", "d"))),
			wantQuery: `SELECT * FROM "users" WHERE "a"->'b'->'c'->1->>'d' LIKE $1`,
			wantArgs:  []interface{}{"substr%"},
		},
		{
			input: sql.Dialect(dialect.MySQL).
				Select("*").
				From(sql.Table("users")).
				Where(sqljson.StrValueHasPrefix("a", "substr", sqljson.Path("b", "c", "[1]", "d"))),
			wantQuery: "SELECT * FROM `users` WHERE JSON_UNQUOTE(JSON_EXTRACT(`a`, \"$.b.c[1].d\")) LIKE ?",
			wantArgs:  []interface{}{"substr%"},
		},
		{
			input: sql.Dialect(dialect.Postgres).
				Select("*").
				From(sql.Table("users")).
				Where(sqljson.StrValueHasSuffix("a", "substr", sqljson.Path("b", "c", "[1]", "d"))),
			wantQuery: `SELECT * FROM "users" WHERE "a"->'b'->'c'->1->>'d' LIKE $1`,
			wantArgs:  []interface{}{"%substr"},
		},
		{
			input: sql.Dialect(dialect.MySQL).
				Select("*").
				From(sql.Table("users")).
				Where(sqljson.StrValueHasSuffix("a", "substr", sqljson.Path("b", "c", "[1]", "d"))),
			wantQuery: "SELECT * FROM `users` WHERE JSON_UNQUOTE(JSON_EXTRACT(`a`, \"$.b.c[1].d\")) LIKE ?",
			wantArgs:  []interface{}{"%substr"},
>>>>>>> f9e2609e
		},
	}
	for i, tt := range tests {
		t.Run(strconv.Itoa(i), func(t *testing.T) {
			query, args := tt.input.Query()
			require.Equal(t, tt.wantQuery, query)
			require.Equal(t, tt.wantArgs, args)
		})
	}
}

func TestParsePath(t *testing.T) {
	tests := []struct {
		input    string
		wantPath []string
		wantErr  bool
	}{
		{
			input:    "a.b.c",
			wantPath: []string{"a", "b", "c"},
		},
		{
			input:    "a[1][2]",
			wantPath: []string{"a", "[1]", "[2]"},
		},
		{
			input:    "a[1][2].b",
			wantPath: []string{"a", "[1]", "[2]", "b"},
		},
		{
			input:    `a."b.c[0]"`,
			wantPath: []string{"a", `"b.c[0]"`},
		},
		{
			input:    `a."b.c[0]".d`,
			wantPath: []string{"a", `"b.c[0]"`, "d"},
		},
		{
			input: `...`,
		},
		{
			input:    `.a.b.`,
			wantPath: []string{"a", "b"},
		},
		{
			input:   `a."`,
			wantErr: true,
		},
		{
			input:   `a[`,
			wantErr: true,
		},
		{
			input:   `a[a]`,
			wantErr: true,
		},
	}
	for i, tt := range tests {
		t.Run(strconv.Itoa(i), func(t *testing.T) {
			path, err := sqljson.ParsePath(tt.input)
			require.Equal(t, tt.wantPath, path)
			require.Equal(t, tt.wantErr, err != nil)
		})
	}
}<|MERGE_RESOLUTION|>--- conflicted
+++ resolved
@@ -226,45 +226,70 @@
 			input: sql.Dialect(dialect.Postgres).
 				Select("*").
 				From(sql.Table("users")).
-<<<<<<< HEAD
 				Where(sqljson.ValueIsNull("c", sqljson.Path("a"))),
 			wantQuery: `SELECT * FROM "users" WHERE ("c"->'a')::jsonb = 'null'::jsonb`,
-=======
-				Where(sqljson.StrValueContains("a", "substr", sqljson.Path("b", "c", "[1]", "d"))),
+		},
+		{
+			input: sql.Dialect(dialect.MySQL).
+				Select("*").
+				From(sql.Table("users")).
+				Where(sqljson.ValueIsNull("c", sqljson.Path("a"))),
+			wantQuery: "SELECT * FROM `users` WHERE JSON_CONTAINS(`c`, 'null', \"$.a\")",
+		},
+		{
+			input: sql.Dialect(dialect.SQLite).
+				Select("*").
+				From(sql.Table("users")).
+				Where(sqljson.ValueIsNull("c", sqljson.Path("a"))),
+			wantQuery: "SELECT * FROM `users` WHERE JSON_TYPE(`c`, \"$.a\") = 'null'",
+		},
+		{
+			input: sql.Dialect(dialect.Postgres).
+				Select("*").
+				From(sql.Table("users")).
+				Where(sqljson.StringContains("a", "substr", sqljson.Path("b", "c", "[1]", "d"))),
 			wantQuery: `SELECT * FROM "users" WHERE "a"->'b'->'c'->1->>'d' LIKE $1`,
 			wantArgs:  []interface{}{"%substr%"},
->>>>>>> f9e2609e
-		},
-		{
-			input: sql.Dialect(dialect.MySQL).
-				Select("*").
-				From(sql.Table("users")).
-<<<<<<< HEAD
-				Where(sqljson.ValueIsNull("c", sqljson.Path("a"))),
-			wantQuery: "SELECT * FROM `users` WHERE JSON_CONTAINS(`c`, 'null', \"$.a\")",
-=======
-				Where(sqljson.StrValueContains("a", "substr", sqljson.Path("b", "c", "[1]", "d"))),
+		},
+		{
+			input: sql.Dialect(dialect.Postgres).
+				Select("*").
+				From(sql.Table("users")).
+				Where(
+					sql.And(
+						sqljson.StringContains("a", "c", sqljson.Path("a")),
+						sqljson.StringContains("b", "d", sqljson.Path("b")),
+					),
+				),
+			wantQuery: `SELECT * FROM "users" WHERE "a"->>'a' LIKE $1 AND "b"->>'b' LIKE $2`,
+			wantArgs:  []interface{}{"%c%", "%d%"},
+		},
+		{
+			input: sql.Dialect(dialect.MySQL).
+				Select("*").
+				From(sql.Table("users")).
+				Where(sqljson.StringContains("a", "substr", sqljson.Path("b", "c", "[1]", "d"))),
 			wantQuery: "SELECT * FROM `users` WHERE JSON_UNQUOTE(JSON_EXTRACT(`a`, \"$.b.c[1].d\")) LIKE ?",
 			wantArgs:  []interface{}{"%substr%"},
->>>>>>> f9e2609e
-		},
-		{
-			input: sql.Dialect(dialect.SQLite).
-				Select("*").
-				From(sql.Table("users")).
-<<<<<<< HEAD
-				Where(sqljson.ValueIsNull("c", sqljson.Path("a"))),
-			wantQuery: "SELECT * FROM `users` WHERE JSON_TYPE(`c`, \"$.a\") = 'null'",
-=======
-				Where(sqljson.StrValueContains("a", "substr", sqljson.Path("b", "c", "[1]", "d"))),
-			wantQuery: "SELECT * FROM `users` WHERE JSON_EXTRACT(`a`, \"$.b.c[1].d\") LIKE ?",
-			wantArgs:  []interface{}{"%substr%"},
-		},
-		{
-			input: sql.Dialect(dialect.Postgres).
-				Select("*").
-				From(sql.Table("users")).
-				Where(sqljson.StrValueHasPrefix("a", "substr", sqljson.Path("b", "c", "[1]", "d"))),
+		},
+		{
+			input: sql.Dialect(dialect.MySQL).
+				Select("*").
+				From(sql.Table("users")).
+				Where(
+					sql.And(
+						sqljson.StringContains("a", "c", sqljson.Path("a")),
+						sqljson.StringContains("b", "d", sqljson.Path("b")),
+					),
+				),
+			wantQuery: "SELECT * FROM `users` WHERE JSON_UNQUOTE(JSON_EXTRACT(`a`, \"$.a\")) LIKE ? AND JSON_UNQUOTE(JSON_EXTRACT(`b`, \"$.b\")) LIKE ?",
+			wantArgs:  []interface{}{"%c%", "%d%"},
+		},
+		{
+			input: sql.Dialect(dialect.Postgres).
+				Select("*").
+				From(sql.Table("users")).
+				Where(sqljson.StringHasPrefix("a", "substr", sqljson.Path("b", "c", "[1]", "d"))),
 			wantQuery: `SELECT * FROM "users" WHERE "a"->'b'->'c'->1->>'d' LIKE $1`,
 			wantArgs:  []interface{}{"substr%"},
 		},
@@ -272,7 +297,7 @@
 			input: sql.Dialect(dialect.MySQL).
 				Select("*").
 				From(sql.Table("users")).
-				Where(sqljson.StrValueHasPrefix("a", "substr", sqljson.Path("b", "c", "[1]", "d"))),
+				Where(sqljson.StringHasPrefix("a", "substr", sqljson.Path("b", "c", "[1]", "d"))),
 			wantQuery: "SELECT * FROM `users` WHERE JSON_UNQUOTE(JSON_EXTRACT(`a`, \"$.b.c[1].d\")) LIKE ?",
 			wantArgs:  []interface{}{"substr%"},
 		},
@@ -280,7 +305,7 @@
 			input: sql.Dialect(dialect.Postgres).
 				Select("*").
 				From(sql.Table("users")).
-				Where(sqljson.StrValueHasSuffix("a", "substr", sqljson.Path("b", "c", "[1]", "d"))),
+				Where(sqljson.StringHasSuffix("a", "substr", sqljson.Path("b", "c", "[1]", "d"))),
 			wantQuery: `SELECT * FROM "users" WHERE "a"->'b'->'c'->1->>'d' LIKE $1`,
 			wantArgs:  []interface{}{"%substr"},
 		},
@@ -288,10 +313,9 @@
 			input: sql.Dialect(dialect.MySQL).
 				Select("*").
 				From(sql.Table("users")).
-				Where(sqljson.StrValueHasSuffix("a", "substr", sqljson.Path("b", "c", "[1]", "d"))),
+				Where(sqljson.StringHasSuffix("a", "substr", sqljson.Path("b", "c", "[1]", "d"))),
 			wantQuery: "SELECT * FROM `users` WHERE JSON_UNQUOTE(JSON_EXTRACT(`a`, \"$.b.c[1].d\")) LIKE ?",
 			wantArgs:  []interface{}{"%substr"},
->>>>>>> f9e2609e
 		},
 	}
 	for i, tt := range tests {
